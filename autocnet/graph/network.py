--- conflicted
+++ resolved
@@ -404,7 +404,6 @@
             else:
                 func(*args, **kwargs)
 
-<<<<<<< HEAD
     def symmetry_checks(self):
         '''
         Apply a symmetry check to all edges in the graph
@@ -462,8 +461,6 @@
         '''
         self.apply_func_to_edges('suppress', *args, **kwargs)
 
-=======
->>>>>>> 8c73cfc6
     def minimum_spanning_tree(self):
         """
         Calculates the minimum spanning tree of the graph
